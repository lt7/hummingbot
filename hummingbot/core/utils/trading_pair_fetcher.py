import aiohttp
import asyncio
from typing import (
    List,
    Dict,
    Any,
    Optional,
)
from hummingbot.core.utils.async_utils import safe_gather
from hummingbot.logger import HummingbotLogger
import logging

from .async_utils import safe_ensure_future
from .ssl_client_request import SSLClientRequest

BINANCE_ENDPOINT = "https://api.binance.com/api/v1/exchangeInfo"
RADAR_RELAY_ENDPOINT = "https://api.radarrelay.com/v3/markets"
BAMBOO_RELAY_ENDPOINT = "https://rest.bamboorelay.com/main/0x/markets"
COINBASE_PRO_ENDPOINT = "https://api.pro.coinbase.com/products/"
HUOBI_ENDPOINT = "https://api.huobi.pro/v1/common/symbols"
LIQUID_ENDPOINT = "https://api.liquid.com/products"
BITTREX_ENDPOINT = "https://api.bittrex.com/v3/markets"
KUCOIN_ENDPOINT = "https://api.kucoin.com/api/v1/symbols"
DOLOMITE_ENDPOINT = "https://exchange-api.dolomite.io/v1/markets"
BITCOIN_COM_ENDPOINT = "https://api.exchange.bitcoin.com/api/2/public/symbol"
<<<<<<< HEAD
BITFINEX_ENDPOINT = "https://api-pub.bitfinex.com/v2/conf/pub:list:pair:exchange"
=======
ETERBASE_ENDPOINT = "https://api.eterbase.exchange/api/markets"
>>>>>>> fdafa433
KRAKEN_ENDPOINT = "https://api.kraken.com/0/public/AssetPairs"

API_CALL_TIMEOUT = 5


class TradingPairFetcher:
    _sf_shared_instance: "TradingPairFetcher" = None
    _tpf_logger: Optional[HummingbotLogger] = None
    _tpf_http_client: Optional[aiohttp.ClientSession] = None

    @classmethod
    def logger(cls) -> HummingbotLogger:
        if cls._tpf_logger is None:
            cls._tpf_logger = logging.getLogger(__name__)
        return cls._tpf_logger

    @classmethod
    def get_instance(cls) -> "TradingPairFetcher":
        if cls._sf_shared_instance is None:
            cls._sf_shared_instance = TradingPairFetcher()
        return cls._sf_shared_instance

    @classmethod
    def http_client(cls) -> aiohttp.ClientSession:
        if cls._tpf_http_client is None:
            if not asyncio.get_event_loop().is_running():
                raise EnvironmentError("Event loop must be running to start HTTP client session.")
            cls._tpf_http_client = aiohttp.ClientSession(request_class=SSLClientRequest)
        return cls._tpf_http_client

    def __init__(self):
        self.ready = False
        self.trading_pairs: Dict[str, Any] = {}
        safe_ensure_future(self.fetch_all())

    async def fetch_binance_trading_pairs(self) -> List[str]:
        try:
            from hummingbot.market.binance.binance_market import BinanceMarket
            client: aiohttp.ClientSession = self.http_client()
            async with client.get(BINANCE_ENDPOINT, timeout=API_CALL_TIMEOUT) as response:
                if response.status == 200:
                    data = await response.json()
                    raw_trading_pairs = [d["symbol"] for d in data["symbols"] if d["status"] == "TRADING"]
                    trading_pair_list: List[str] = []
                    for raw_trading_pair in raw_trading_pairs:
                        converted_trading_pair: Optional[str] = \
                            BinanceMarket.convert_from_exchange_trading_pair(raw_trading_pair)
                        if converted_trading_pair is not None:
                            trading_pair_list.append(converted_trading_pair)
                        else:
                            self.logger().debug(f"Could not parse the trading pair {raw_trading_pair}, skipping it...")
                    return trading_pair_list

        except Exception:
            # Do nothing if the request fails -- there will be no autocomplete for binance trading pairs
            pass

        return []

    async def fetch_radar_relay_trading_pairs(self) -> List[str]:
        try:
            from hummingbot.market.radar_relay.radar_relay_market import RadarRelayMarket
            trading_pairs = set()
            page_count = 1
            client: aiohttp.ClientSession = self.http_client()
            while True:
                async with client.get(f"{RADAR_RELAY_ENDPOINT}?perPage=100&page={page_count}", timeout=API_CALL_TIMEOUT) \
                        as response:
                    if response.status == 200:
                        markets = await response.json()
                        new_trading_pairs = set(map(lambda details: details.get('id'), markets))
                        if len(new_trading_pairs) == 0:
                            break
                        else:
                            trading_pairs = trading_pairs.union(new_trading_pairs)
                        page_count += 1
                        trading_pair_list: List[str] = []
                        for raw_trading_pair in trading_pairs:
                            converted_trading_pair: Optional[str] = \
                                RadarRelayMarket.convert_from_exchange_trading_pair(raw_trading_pair)
                            if converted_trading_pair is not None:
                                trading_pair_list.append(converted_trading_pair)
                            else:
                                self.logger().debug(f"Could not parse the trading pair {raw_trading_pair}, skipping it...")
                        return trading_pair_list
                    else:
                        break
        except Exception:
            # Do nothing if the request fails -- there will be no autocomplete for radar trading pairs
            pass

        return []

    async def fetch_bamboo_relay_trading_pairs(self) -> List[str]:
        try:
            from hummingbot.market.bamboo_relay.bamboo_relay_market import BambooRelayMarket

            trading_pairs = set()
            page_count = 1
            client: aiohttp.ClientSession = self.http_client()
            while True:
                async with client.get(f"{BAMBOO_RELAY_ENDPOINT}?perPage=1000&page={page_count}",
                                      timeout=API_CALL_TIMEOUT) as response:
                    if response.status == 200:

                        markets = await response.json()
                        new_trading_pairs = set(map(lambda details: details.get("id"), markets))
                        if len(new_trading_pairs) == 0:
                            break
                        else:
                            trading_pairs = trading_pairs.union(new_trading_pairs)
                        page_count += 1
                        trading_pair_list: List[str] = []
                        for raw_trading_pair in trading_pairs:
                            converted_trading_pair: Optional[str] = \
                                BambooRelayMarket.convert_from_exchange_trading_pair(raw_trading_pair)
                            if converted_trading_pair is not None:
                                trading_pair_list.append(converted_trading_pair)
                            else:
                                self.logger().debug(f"Could not parse the trading pair {raw_trading_pair}, skipping it...")
                        return trading_pair_list
                    else:
                        break

        except Exception:
            # Do nothing if the request fails -- there will be no autocomplete for bamboo trading pairs
            pass

        return []

    async def fetch_coinbase_pro_trading_pairs(self) -> List[str]:
        try:
            from hummingbot.market.coinbase_pro.coinbase_pro_market import CoinbaseProMarket

            client: aiohttp.ClientSession = self.http_client()
            async with client.get(COINBASE_PRO_ENDPOINT, timeout=API_CALL_TIMEOUT) as response:
                if response.status == 200:
                    markets = await response.json()
                    raw_trading_pairs: List[str] = list(map(lambda details: details.get('id'), markets))
                    trading_pair_list: List[str] = []
                    for raw_trading_pair in raw_trading_pairs:
                        converted_trading_pair: Optional[str] = \
                            CoinbaseProMarket.convert_from_exchange_trading_pair(raw_trading_pair)
                        if converted_trading_pair is not None:
                            trading_pair_list.append(converted_trading_pair)
                        else:
                            self.logger().debug(f"Could not parse the trading pair {raw_trading_pair}, skipping it...")
                    return trading_pair_list

        except Exception:
            # Do nothing if the request fails -- there will be no autocomplete for coinbase trading pairs
            pass

        return []

    async def fetch_eterbase_trading_pairs(self) -> List[str]:
        try:
            from hummingbot.market.eterbase.eterbase_market import EterbaseMarket

            client: aiohttp.ClientSession() = self.http_client()
            async with client.get(ETERBASE_ENDPOINT, timeout=API_CALL_TIMEOUT) as response:
                if response.status == 200:
                    markets = await response.json()
                    raw_trading_pairs: List[str] = list(map(lambda trading_market: trading_market.get('symbol'), filter(lambda details: details.get('state') == 'Trading', markets)))
                    trading_pair_list: List[str] = []
                    for raw_trading_pair in raw_trading_pairs:
                        converted_trading_pair: Optional[str] = \
                            EterbaseMarket.convert_from_exchange_trading_pair(raw_trading_pair)
                        if converted_trading_pair is not None:
                            trading_pair_list.append(converted_trading_pair)
                        else:
                            self.logger().debug(f"Could not parse the trading pair {raw_trading_pair}, skipping it...")
                    return trading_pair_list
        except Exception:
            pass
            # Do nothing if the request fails -- there will be no autocomplete for eterbase trading pairs
        return []

    async def fetch_huobi_trading_pairs(self) -> List[str]:
        try:
            from hummingbot.market.huobi.huobi_market import HuobiMarket

            client: aiohttp.ClientSession = self.http_client()
            async with client.get(HUOBI_ENDPOINT, timeout=API_CALL_TIMEOUT) as response:
                if response.status == 200:
                    all_trading_pairs: Dict[str, Any] = await response.json()
                    valid_trading_pairs: list = []
                    for item in all_trading_pairs["data"]:
                        if item["state"] == "online":
                            valid_trading_pairs.append(item["symbol"])
                    trading_pair_list: List[str] = []
                    for raw_trading_pair in valid_trading_pairs:
                        converted_trading_pair: Optional[str] = \
                            HuobiMarket.convert_from_exchange_trading_pair(raw_trading_pair)
                        if converted_trading_pair is not None:
                            trading_pair_list.append(converted_trading_pair)
                        else:
                            self.logger().debug(f"Could not parse the trading pair {raw_trading_pair}, skipping it...")
                    return trading_pair_list

        except Exception:
            # Do nothing if the request fails -- there will be no autocomplete for huobi trading pairs
            pass

        return []

    @staticmethod
    async def fetch_liquid_trading_pairs() -> List[str]:
        try:
            # Returns a List of str, representing each active trading pair on the exchange.
            client: aiohttp.ClientSession = TradingPairFetcher.http_client()
            async with client.get(LIQUID_ENDPOINT, timeout=API_CALL_TIMEOUT) as response:
                if response.status == 200:
                    products: List[Dict[str, Any]] = await response.json()
                    for data in products:
                        data['trading_pair'] = '-'.join([data['base_currency'], data['quoted_currency']])
                    return [
                        product["trading_pair"] for product in products
                        if product['disabled'] is False
                    ]

        except Exception:
            # Do nothing if the request fails -- there will be no autocomplete available
            pass

        return []

    @staticmethod
    async def fetch_bittrex_trading_pairs() -> List[str]:
        try:
            client: aiohttp.ClientSession = TradingPairFetcher.http_client()
            async with client.get(BITTREX_ENDPOINT, timeout=API_CALL_TIMEOUT) as response:
                if response.status == 200:
                    all_trading_pairs: List[Dict[str, Any]] = await response.json()
                    return [item["symbol"]
                            for item in all_trading_pairs
                            if item["status"] == "ONLINE"]
        except Exception:
            # Do nothing if the request fails -- there will be no autocomplete for bittrex trading pairs
            pass
        return []

    @staticmethod
    async def fetch_kucoin_trading_pairs() -> List[str]:
        async with aiohttp.ClientSession() as client:
            async with client.get(KUCOIN_ENDPOINT, timeout=API_CALL_TIMEOUT) as response:
                if response.status == 200:
                    try:
                        data: Dict[str, Any] = await response.json()
                        all_trading_pairs = data.get("data", [])
                        return [item["symbol"] for item in all_trading_pairs if item["enableTrading"] is True]
                    except Exception:
                        pass
                        # Do nothing if the request fails -- there will be no autocomplete for kucoin trading pairs
                return []

    @staticmethod
    async def fetch_kraken_trading_pairs() -> List[str]:
        try:
            async with aiohttp.ClientSession() as client:
                async with client.get(KRAKEN_ENDPOINT, timeout=API_CALL_TIMEOUT) as response:
                    if response.status == 200:
                        from hummingbot.market.kraken.kraken_market import KrakenMarket
                        data: Dict[str, Any] = await response.json()
                        raw_pairs = data.get("result", [])
                        converted_pairs: List[str] = []
                        for pair, details in raw_pairs.items():
                            if "." not in pair:
                                try:
                                    wsname = details["wsname"]  # pair in format BASE/QUOTE
                                    converted_pairs.append(KrakenMarket.convert_from_exchange_trading_pair(wsname))
                                except IOError:
                                    pass
                        return [item for item in converted_pairs]
        except Exception:
            pass
            # Do nothing if the request fails -- there will be no autocomplete for kraken trading pairs
        return []

    async def fetch_dolomite_trading_pairs(self) -> List[str]:
        try:
            from hummingbot.market.dolomite.dolomite_market import DolomiteMarket
            client: aiohttp.ClientSession = TradingPairFetcher.http_client()
            async with client.get(DOLOMITE_ENDPOINT, timeout=API_CALL_TIMEOUT) as response:
                if response.status == 200:
                    all_trading_pairs: Dict[str, Any] = await response.json()
                    valid_trading_pairs: list = []
                    for item in all_trading_pairs["data"]:
                        valid_trading_pairs.append(item["market"])
                    trading_pair_list: List[str] = []
                    for raw_trading_pair in valid_trading_pairs:
                        converted_trading_pair: Optional[str] = \
                            DolomiteMarket.convert_from_exchange_trading_pair(raw_trading_pair)
                        if converted_trading_pair is not None:
                            trading_pair_list.append(converted_trading_pair)
                        else:
                            self.logger().debug(f"Could not parse the trading pair {raw_trading_pair}, skipping it...")
                    return trading_pair_list
        except Exception:
            # Do nothing if the request fails -- there will be no autocomplete for dolomite trading pairs
            pass

        return []

    async def fetch_bitcoin_com_trading_pairs(self) -> List[str]:
        try:
            from hummingbot.market.bitcoin_com.bitcoin_com_market import BitcoinComMarket

            client: aiohttp.ClientSession = TradingPairFetcher.http_client()
            async with client.get(BITCOIN_COM_ENDPOINT, timeout=API_CALL_TIMEOUT) as response:
                if response.status == 200:
                    raw_trading_pairs: List[Dict[str, Any]] = await response.json()
                    trading_pairs: List[str] = list([item["id"] for item in raw_trading_pairs])
                    trading_pair_list: List[str] = []
                    for raw_trading_pair in trading_pairs:
                        converted_trading_pair: Optional[str] = \
                            BitcoinComMarket.convert_from_exchange_trading_pair(raw_trading_pair)
                        if converted_trading_pair is not None:
                            trading_pair_list.append(converted_trading_pair)
                        else:
                            self.logger().debug(f"Could not parse the trading pair {raw_trading_pair}, skipping it...")
                    return trading_pair_list
        except Exception:
            # Do nothing if the request fails -- there will be no autocomplete available
            pass

        return []

    async def fetch_bitfinex_trading_pairs(self) -> List[str]:
        try:
            from hummingbot.market.bitfinex.bitfinex_market import BitfinexMarket

            client: aiohttp.ClientSession = TradingPairFetcher.http_client()
            async with client.get(BITFINEX_ENDPOINT, timeout=API_CALL_TIMEOUT) as response:
                if response.status == 200:
                    data = await response.json()
                    raw_trading_pairs: List[Dict[str, any]] = list((filter(
                        lambda trading_pair: True if ":" not in trading_pair else False,
                        data[0]
                    )))
                    trading_pair_list: List[str] = []
                    for raw_trading_pair in raw_trading_pairs:
                        converted_trading_pair: Optional[str] = \
                            BitfinexMarket.convert_from_exchange_trading_pair(raw_trading_pair)
                        if converted_trading_pair is not None:
                            trading_pair_list.append(converted_trading_pair)
                        else:
                            self.logger().debug(f"Could not parse the trading pair {raw_trading_pair}, skipping it...")
                    return trading_pair_list
        except Exception:
            # Do nothing if the request fails -- there will be no autocomplete available
            pass

        return []

    async def fetch_all(self):
        tasks = [self.fetch_binance_trading_pairs(),
                 self.fetch_bamboo_relay_trading_pairs(),
                 self.fetch_coinbase_pro_trading_pairs(),
                 self.fetch_dolomite_trading_pairs(),
                 self.fetch_huobi_trading_pairs(),
                 self.fetch_liquid_trading_pairs(),
                 self.fetch_bittrex_trading_pairs(),
                 self.fetch_kucoin_trading_pairs(),
                 self.fetch_bitcoin_com_trading_pairs(),
                 self.fetch_bitfinex_trading_pairs(),
                 self.fetch_kraken_trading_pairs(),
                 self.fetch_radar_relay_trading_pairs(),
                 self.fetch_eterbase_trading_pairs()]

        # Radar Relay has not yet been migrated to a new version
        # Endpoint needs to be updated after migration
        # radar_relay_trading_pairs = await self.fetch_radar_relay_trading_pairs()

        results = await safe_gather(*tasks, return_exceptions=True)
        self.trading_pairs = {
            "binance": results[0],
            "bamboo_relay": results[1],
            "coinbase_pro": results[2],
            "dolomite": results[3],
            "huobi": results[4],
            "liquid": results[5],
            "bittrex": results[6],
            "kucoin": results[7],
            "bitcoin_com": results[8],
<<<<<<< HEAD
            "bitfinex": results[9],
            "kraken": results[10],
            "radar_relay": results[11]
=======
            "kraken": results[9],
            "radar_relay": results[10],
            "eterbase": results[11]
>>>>>>> fdafa433
        }
        self.ready = True<|MERGE_RESOLUTION|>--- conflicted
+++ resolved
@@ -23,11 +23,8 @@
 KUCOIN_ENDPOINT = "https://api.kucoin.com/api/v1/symbols"
 DOLOMITE_ENDPOINT = "https://exchange-api.dolomite.io/v1/markets"
 BITCOIN_COM_ENDPOINT = "https://api.exchange.bitcoin.com/api/2/public/symbol"
-<<<<<<< HEAD
 BITFINEX_ENDPOINT = "https://api-pub.bitfinex.com/v2/conf/pub:list:pair:exchange"
-=======
 ETERBASE_ENDPOINT = "https://api.eterbase.exchange/api/markets"
->>>>>>> fdafa433
 KRAKEN_ENDPOINT = "https://api.kraken.com/0/public/AssetPairs"
 
 API_CALL_TIMEOUT = 5
@@ -413,14 +410,9 @@
             "bittrex": results[6],
             "kucoin": results[7],
             "bitcoin_com": results[8],
-<<<<<<< HEAD
             "bitfinex": results[9],
             "kraken": results[10],
-            "radar_relay": results[11]
-=======
-            "kraken": results[9],
-            "radar_relay": results[10],
-            "eterbase": results[11]
->>>>>>> fdafa433
+            "radar_relay": results[11],
+            "eterbase": results[12],
         }
         self.ready = True