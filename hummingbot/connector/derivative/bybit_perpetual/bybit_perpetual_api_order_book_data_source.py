--- conflicted
+++ resolved
@@ -11,11 +11,13 @@
     Optional, Any,
 )
 
-from hummingbot.connector.derivative.bybit_perpetual import bybit_perpetual_constants as CONSTANTS, \
-    bybit_perpetual_utils
+from hummingbot.connector.derivative.bybit_perpetual import (
+    bybit_perpetual_constants as CONSTANTS, bybit_perpetual_utils
+)
 from hummingbot.connector.derivative.bybit_perpetual.bybit_perpetual_order_book import BybitPerpetualOrderBook
-from hummingbot.connector.derivative.bybit_perpetual.bybit_perpetual_websocket_adaptor import \
+from hummingbot.connector.derivative.bybit_perpetual.bybit_perpetual_websocket_adaptor import (
     BybitPerpetualWebSocketAdaptor
+)
 from hummingbot.core.data_type.funding_info import FundingInfo
 from hummingbot.core.data_type.order_book import OrderBook, OrderBookMessage
 from hummingbot.core.data_type.order_book_tracker_data_source import OrderBookTrackerDataSource
@@ -45,24 +47,18 @@
         self._throttler = throttler or self._get_throttler_instance(trading_pairs)
         self._domain = domain
         self._trading_pairs: List[str] = trading_pairs
+        self._session = session or aiohttp.ClientSession()
         self._messages_queues: Dict[str, asyncio.Queue] = defaultdict(asyncio.Queue)
-        self._session = session
         self._funding_info: Dict[str, FundingInfo] = {}
 
         self._funding_info_async_lock: asyncio.Lock = asyncio.Lock()
 
-    async def _get_session(self):
-        if not self._session:
-            self._session = aiohttp.ClientSession()
-        return self._session
-
     async def _create_websocket_connection(self) -> BybitPerpetualWebSocketAdaptor:
         """
         Initialize WebSocket client for UserStreamDataSource
         """
         try:
-            session = await self._get_session()
-            ws = await session.ws_connect(bybit_perpetual_utils.wss_url(self._domain))
+            ws = await self._session.ws_connect(bybit_perpetual_utils.wss_url(self._domain))
             return BybitPerpetualWebSocketAdaptor(websocket=ws)
         except asyncio.CancelledError:
             raise
@@ -208,38 +204,24 @@
             "symbol": symbol
         }
         funding_info = None
-<<<<<<< HEAD
         endpoint = CONSTANTS.LATEST_SYMBOL_INFORMATION_ENDPOINT
-        url = bybit_perpetual_utils.rest_api_url_for_endpoint(endpoint, domain, trading_pair)
+        url = bybit_perpetual_utils.rest_api_url_for_endpoint(endpoint, trading_pair)
         limit_id = bybit_perpetual_utils.get_rest_api_limit_id_for_endpoint(endpoint, trading_pair)
-        session = await self._get_session()
-        async with session as client:
+        async with self._session as client:
             async with self._throttler.execute_task(limit_id):
                 async with client.get(url=url, params=params) as response:
                     if response.status == 200:
                         resp_json = await response.json()
-                        symbol_info: Dict[str, Any] = resp_json["result"][
-                            0]  # Endpoint returns a List even though 1 entry is returned
+                        symbol_info: Dict[str, Any] = (
+                            resp_json["result"][0]
+                        )  # Endpoint returns a List even though 1 entry is returned
                         funding_info = FundingInfo(
                             trading_pair=trading_pair,
                             index_price=Decimal(str(symbol_info["index_price"])),
                             mark_price=Decimal(str(symbol_info["mark_price"])),
                             next_funding_utc_timestamp=int(
                                 pd.Timestamp(symbol_info["next_funding_time"]).timestamp()),
-                            rate=Decimal(str(symbol_info["predicted_funding_rate"])))  # Note: Absence of _e6 suffix for REST API response
-=======
-        async with self._session as client:
-            async with client.get(url=CONSTANTS.LATEST_SYMBOL_INFORMATION_ENDPOINT, params=params) as response:
-                if response.status == 200:
-                    resp_json = await response.json()
-
-                    symbol_info: Dict[str, Any] = resp_json["result"][0]  # Endpoint returns a List even though 1 entry is returned
-                    funding_info = FundingInfo(trading_pair=trading_pair,
-                                               index_price=Decimal(str(symbol_info["index_price"])),
-                                               mark_price=Decimal(str(symbol_info["mark_price"])),
-                                               next_funding_utc_timestamp=int(pd.Timestamp(symbol_info["next_funding_time"]).timestamp()),
-                                               rate=Decimal(str(symbol_info["predicted_funding_rate"])))  # Note: Absence of _e6 suffix from REST API response
->>>>>>> aa354acf
+                            rate=Decimal(str(symbol_info["predicted_funding_rate"])))  # Note: no _e6 suffix for resp
         return funding_info
 
     async def get_funding_info(self, trading_pair: str) -> FundingInfo:
@@ -400,19 +382,6 @@
 
                     # Updates funding info for the relevant domain and trading_pair
                     async with self._funding_info_async_lock:
-<<<<<<< HEAD
-                        if trading_pair not in self._funding_info:
-                            current_funding_info = FundingInfo(trading_pair=trading_pair,
-                                                               index_price=Decimal(str(entry["index_price"])),
-                                                               mark_price=Decimal(str(entry["mark_price"])),
-                                                               next_funding_utc_timestamp=int(
-                                                                   pd.Timestamp(str(entry["next_funding_time"]),
-                                                                                tz="UTC").timestamp()),
-                                                               rate=Decimal(
-                                                                   str(entry["predicted_funding_rate_e6"])) * Decimal(
-                                                                   1e-6),
-                                                               )
-=======
                         if event_type == "snapshot":
                             # Snapshot messages have all the data fields required to construct a new FundingInfo.
                             current_funding_info: FundingInfo = FundingInfo(trading_pair=trading_pair,
@@ -421,7 +390,6 @@
                                                                             next_funding_utc_timestamp=int(pd.Timestamp(str(entry["next_funding_time"]), tz="UTC").timestamp()),
                                                                             rate=Decimal(str(entry["predicted_funding_rate_e6"])) * Decimal(1e-6),
                                                                             )
->>>>>>> aa354acf
                         else:
                             # Delta messages do not necessarily have all the data required.
                             current_funding_info: FundingInfo = await self.get_funding_info(trading_pair)
@@ -430,11 +398,9 @@
                             if "mark_price" in entry:
                                 current_funding_info.mark_price = Decimal(str(entry["mark_price"]))
                             if "next_funding_time" in entry:
-                                current_funding_info.next_funding_utc_timestamp = int(
-                                    pd.Timestamp(str(entry["next_funding_time"]), tz="UTC").timestamp())
+                                current_funding_info.next_funding_utc_timestamp = int(pd.Timestamp(str(entry["next_funding_time"]), tz="UTC").timestamp())
                             if "predicted_funding_rate_e6" in entry:
-                                current_funding_info.rate = Decimal(str(entry["predicted_funding_rate_e6"])) * Decimal(
-                                    1e-6)
+                                current_funding_info.rate = Decimal(str(entry["predicted_funding_rate_e6"])) * Decimal(1e-6)
                         self._funding_info[trading_pair] = current_funding_info
 
             except asyncio.CancelledError:
